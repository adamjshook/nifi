--- conflicted
+++ resolved
@@ -401,38 +401,24 @@
     }
 
     @Test
-<<<<<<< HEAD
     public void testInsertWithMissingColumnFail() throws InitializationException, ProcessException, SQLException, IOException {
-=======
-    public void testInsertWithMissingColumnFail()
-            throws InitializationException, ProcessException, SQLException, IOException {
->>>>>>> 01268002
-        final TestRunner runner = TestRunners.newTestRunner(ConvertJSONToSQL.class);
-        final File tempDir = folder.getRoot();
-        final File dbDir = new File(tempDir, "db");
-        final DBCPService service = new MockDBCPService(dbDir.getAbsolutePath());
-        runner.addControllerService("dbcp", service);
-        runner.enableControllerService(service);
-
-        try (final Connection conn = service.getConnection()) {
-            try (final Statement stmt = conn.createStatement()) {
-<<<<<<< HEAD
+        final TestRunner runner = TestRunners.newTestRunner(ConvertJSONToSQL.class);
+        final File tempDir = folder.getRoot();
+        final File dbDir = new File(tempDir, "db");
+        final DBCPService service = new MockDBCPService(dbDir.getAbsolutePath());
+        runner.addControllerService("dbcp", service);
+        runner.enableControllerService(service);
+
+        try (final Connection conn = service.getConnection()) {
+            try (final Statement stmt = conn.createStatement()) {
                 stmt.executeUpdate("CREATE TABLE PERSONS (id integer, name varchar(100), code integer, generated_key integer primary key)");
-=======
-                stmt.executeUpdate(
-                        "CREATE TABLE PERSONS (id integer, name varchar(100), code integer, generated_key integer primary key)");
->>>>>>> 01268002
-            }
-        }
-
-        runner.setProperty(ConvertJSONToSQL.CONNECTION_POOL, "dbcp");
-        runner.setProperty(ConvertJSONToSQL.TABLE_NAME, "PERSONS");
-        runner.setProperty(ConvertJSONToSQL.STATEMENT_TYPE, "INSERT");
-<<<<<<< HEAD
-        runner.setProperty(ConvertJSONToSQL.UNMATCHED_COLUMN_BEHAVIOR, "Fail Unmatched Columns");
-=======
-        runner.setProperty(ConvertJSONToSQL.UNMATCHED_COLUMN_BEHAVIOR, "Fail on Unmatched Columns");
->>>>>>> 01268002
+            }
+        }
+
+        runner.setProperty(ConvertJSONToSQL.CONNECTION_POOL, "dbcp");
+        runner.setProperty(ConvertJSONToSQL.TABLE_NAME, "PERSONS");
+        runner.setProperty(ConvertJSONToSQL.STATEMENT_TYPE, "INSERT");
+        runner.setProperty(ConvertJSONToSQL.UNMATCHED_COLUMN_BEHAVIOR, ConvertJSONToSQL.FAIL_UNMATCHED_COLUMN);
         runner.enqueue(Paths.get("src/test/resources/TestConvertJSONToSQL/person-1.json"));
         runner.run();
 
@@ -440,38 +426,24 @@
     } // End testInsertWithMissingColumnFail()
 
     @Test
-<<<<<<< HEAD
     public void testInsertWithMissingColumnWarning() throws InitializationException, ProcessException, SQLException, IOException {
-=======
-    public void testInsertWithMissingColumnWarning()
-            throws InitializationException, ProcessException, SQLException, IOException {
->>>>>>> 01268002
-        final TestRunner runner = TestRunners.newTestRunner(ConvertJSONToSQL.class);
-        final File tempDir = folder.getRoot();
-        final File dbDir = new File(tempDir, "db");
-        final DBCPService service = new MockDBCPService(dbDir.getAbsolutePath());
-        runner.addControllerService("dbcp", service);
-        runner.enableControllerService(service);
-
-        try (final Connection conn = service.getConnection()) {
-            try (final Statement stmt = conn.createStatement()) {
-<<<<<<< HEAD
+        final TestRunner runner = TestRunners.newTestRunner(ConvertJSONToSQL.class);
+        final File tempDir = folder.getRoot();
+        final File dbDir = new File(tempDir, "db");
+        final DBCPService service = new MockDBCPService(dbDir.getAbsolutePath());
+        runner.addControllerService("dbcp", service);
+        runner.enableControllerService(service);
+
+        try (final Connection conn = service.getConnection()) {
+            try (final Statement stmt = conn.createStatement()) {
                 stmt.executeUpdate("CREATE TABLE PERSONS (id integer, name varchar(100), code integer, generated_key integer primary key)");
-=======
-                stmt.executeUpdate(
-                        "CREATE TABLE PERSONS (id integer, name varchar(100), code integer, generated_key integer primary key)");
->>>>>>> 01268002
-            }
-        }
-
-        runner.setProperty(ConvertJSONToSQL.CONNECTION_POOL, "dbcp");
-        runner.setProperty(ConvertJSONToSQL.TABLE_NAME, "PERSONS");
-        runner.setProperty(ConvertJSONToSQL.STATEMENT_TYPE, "INSERT");
-<<<<<<< HEAD
-        runner.setProperty(ConvertJSONToSQL.UNMATCHED_COLUMN_BEHAVIOR, "Warning Unmatched Columns");
-=======
-        runner.setProperty(ConvertJSONToSQL.UNMATCHED_COLUMN_BEHAVIOR, "Warn on Unmatched Columns");
->>>>>>> 01268002
+            }
+        }
+
+        runner.setProperty(ConvertJSONToSQL.CONNECTION_POOL, "dbcp");
+        runner.setProperty(ConvertJSONToSQL.TABLE_NAME, "PERSONS");
+        runner.setProperty(ConvertJSONToSQL.STATEMENT_TYPE, "INSERT");
+        runner.setProperty(ConvertJSONToSQL.UNMATCHED_COLUMN_BEHAVIOR, ConvertJSONToSQL.WARNING_UNMATCHED_COLUMN);
         runner.enqueue(Paths.get("src/test/resources/TestConvertJSONToSQL/person-1.json"));
         runner.run();
 
@@ -489,27 +461,17 @@
     } // End testInsertWithMissingColumnWarning()
 
     @Test
-<<<<<<< HEAD
     public void testInsertWithMissingColumnIgnore() throws InitializationException, ProcessException, SQLException, IOException {
-=======
-    public void testInsertWithMissingColumnIgnore()
-            throws InitializationException, ProcessException, SQLException, IOException {
->>>>>>> 01268002
-        final TestRunner runner = TestRunners.newTestRunner(ConvertJSONToSQL.class);
-        final File tempDir = folder.getRoot();
-        final File dbDir = new File(tempDir, "db");
-        final DBCPService service = new MockDBCPService(dbDir.getAbsolutePath());
-        runner.addControllerService("dbcp", service);
-        runner.enableControllerService(service);
-
-        try (final Connection conn = service.getConnection()) {
-            try (final Statement stmt = conn.createStatement()) {
-<<<<<<< HEAD
+        final TestRunner runner = TestRunners.newTestRunner(ConvertJSONToSQL.class);
+        final File tempDir = folder.getRoot();
+        final File dbDir = new File(tempDir, "db");
+        final DBCPService service = new MockDBCPService(dbDir.getAbsolutePath());
+        runner.addControllerService("dbcp", service);
+        runner.enableControllerService(service);
+
+        try (final Connection conn = service.getConnection()) {
+            try (final Statement stmt = conn.createStatement()) {
                 stmt.executeUpdate("CREATE TABLE PERSONS (id integer, name varchar(100), code integer, generated_key integer primary key)");
-=======
-                stmt.executeUpdate(
-                        "CREATE TABLE PERSONS (id integer, name varchar(100), code integer, generated_key integer primary key)");
->>>>>>> 01268002
             }
         }
 
@@ -534,12 +496,7 @@
     } // End testInsertWithMissingColumnIgnore()
 
     @Test
-<<<<<<< HEAD
     public void testUpdateWithMissingColumnFail() throws InitializationException, ProcessException, SQLException, IOException {
-=======
-    public void testUpdateWithMissingColumnFail()
-            throws InitializationException, ProcessException, SQLException, IOException {
->>>>>>> 01268002
         final TestRunner runner = TestRunners.newTestRunner(ConvertJSONToSQL.class);
         final File tempDir = folder.getRoot();
         final File dbDir = new File(tempDir, "db");
@@ -557,11 +514,7 @@
         runner.setProperty(ConvertJSONToSQL.TABLE_NAME, "PERSONS");
         runner.setProperty(ConvertJSONToSQL.STATEMENT_TYPE, "UPDATE");
         runner.setProperty(ConvertJSONToSQL.UPDATE_KEY, "name,  code, extra");
-<<<<<<< HEAD
-        runner.setProperty(ConvertJSONToSQL.UNMATCHED_COLUMN_BEHAVIOR, "Fail Unmatched Columns");
-=======
-        runner.setProperty(ConvertJSONToSQL.UNMATCHED_COLUMN_BEHAVIOR, "Fail on Unmatched Columns");
->>>>>>> 01268002
+        runner.setProperty(ConvertJSONToSQL.UNMATCHED_COLUMN_BEHAVIOR, ConvertJSONToSQL.FAIL_UNMATCHED_COLUMN);
         runner.enqueue(Paths.get("src/test/resources/TestConvertJSONToSQL/person-1.json"));
         runner.run();
 
@@ -569,12 +522,7 @@
     } // End testUpdateWithMissingColumnFail()
 
     @Test
-<<<<<<< HEAD
     public void testUpdateWithMissingColumnWarning() throws InitializationException, ProcessException, SQLException, IOException {
-=======
-    public void testUpdateWithMissingColumnWarning()
-            throws InitializationException, ProcessException, SQLException, IOException {
->>>>>>> 01268002
         final TestRunner runner = TestRunners.newTestRunner(ConvertJSONToSQL.class);
         final File tempDir = folder.getRoot();
         final File dbDir = new File(tempDir, "db");
@@ -592,11 +540,7 @@
         runner.setProperty(ConvertJSONToSQL.TABLE_NAME, "PERSONS");
         runner.setProperty(ConvertJSONToSQL.STATEMENT_TYPE, "UPDATE");
         runner.setProperty(ConvertJSONToSQL.UPDATE_KEY, "name,  code, extra");
-<<<<<<< HEAD
-        runner.setProperty(ConvertJSONToSQL.UNMATCHED_COLUMN_BEHAVIOR, "Warning Unmatched Columns");
-=======
-        runner.setProperty(ConvertJSONToSQL.UNMATCHED_COLUMN_BEHAVIOR, "Warn on Unmatched Columns");
->>>>>>> 01268002
+        runner.setProperty(ConvertJSONToSQL.UNMATCHED_COLUMN_BEHAVIOR, ConvertJSONToSQL.WARNING_UNMATCHED_COLUMN);
         runner.enqueue(Paths.get("src/test/resources/TestConvertJSONToSQL/person-1.json"));
         runner.run();
 
@@ -615,12 +559,7 @@
     } // End testUpdateWithMissingColumnWarning()
 
     @Test
-<<<<<<< HEAD
     public void testUpdateWithMissingColumnIgnore() throws InitializationException, ProcessException, SQLException, IOException {
-=======
-    public void testUpdateWithMissingColumnIgnore()
-            throws InitializationException, ProcessException, SQLException, IOException {
->>>>>>> 01268002
         final TestRunner runner = TestRunners.newTestRunner(ConvertJSONToSQL.class);
         final File tempDir = folder.getRoot();
         final File dbDir = new File(tempDir, "db");
